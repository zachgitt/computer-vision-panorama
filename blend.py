--- conflicted
+++ resolved
@@ -100,22 +100,12 @@
          img: image with r,g,b values of acc normalized
     """
     height, width, depth = acc.shape
-<<<<<<< HEAD
     final_img = np.zeros((height, width, depth-1)).astype('uint8')
     for i in range(height):
         for j in range(width):
             if acc[i, j, 3] != 0:
                 final_img[i, j] = (acc[i, j, 0:3] / acc[i, j, 3]).astype('uint8')
     return final_img
-=======
-    img = np.zeros(shape=(height, width, depth-1), dtype=np.uint8)
-    for i in range(height):
-        for j in range(width):
-            for k in range(depth-1):
-                if img[i][j][k]:
-                    img[i][j][k] = int(acc[i][j][k] / acc[i][j][3])
-    return img
->>>>>>> a26fefdb
 
 
 def getAccSize(ipv):
