import math
import sys

import cv2
import numpy as np


class ImageInfo:
    def __init__(self, name, img, position):
        self.name = name
        self.img = img
        self.position = position


def imageBoundingBox(img, M):
    """
       This is a useful helper function that you might choose to implement
       that takes an image, and a transform, and computes the bounding box
       of the transformed image.

       INPUT:
         img: image to get the bounding box of
         M: the transformation to apply to the img
       OUTPUT:
         minX: int for the minimum X value of a corner
         minY: int for the minimum Y value of a corner
         minX: int for the maximum X value of a corner
         minY: int for the maximum Y value of a corner
    """
    height, width, _ = img.shape
    #pts_in = np.array([
    #    [0, 0, 1],
    #    [0, width-1, 1],
    #    [height-1, 0, 1],
    #    [height-1, width-1, 1]
    #])

    # Calculate transforms
    pts_out = []
    for i in range(height):
        for j in range(width):
            out = np.dot(M, img[i][j])
            out /= out[-1] # divide by z
            pts_out.append([out[0], out[1]])
<<<<<<< HEAD
    pts_out = np.array(pts_out)
    print(pts_out.shape)

    # Calculate transforms
    minX = pts_out[0][np.argmin(pts_out[0])]
    maxX = pts_out[0][np.argmax(pts_out[0])]
    minY = pts_out[1][np.argmin(pts_out[1])]
    maxY = pts_out[1][np.argmax(pts_out[1])]
    print(int(minX), int(minY), int(maxX), int(maxY))
=======
    pts_out = np.array(pts_out).T

    # Calculate transforms
    minX = np.min(pts_out[0])
    maxX = np.max(pts_out[0])
    minY = np.min(pts_out[1])
    maxY = np.max(pts_out[1])
    print('minX = ' + str(int(minX)))
    print('maxX = ' + str(int(maxX)))
    print('minY = ' + str(int(minY)))
    print('maxY = ' + str(int(maxY)))
    import pdb; pdb.set_trace()
>>>>>>> 3e8a42ef
    return int(minX), int(minY), int(maxX), int(maxY)


def accumulateBlend(img, acc, M, blendWidth):
    """
       INPUT:
         img: image to add to the accumulator
         acc: portion of the accumulated image where img should be added
         M: the transformation mapping the input image to the accumulator
         blendWidth: width of blending function. horizontal hat function
       OUTPUT:
         modify acc with weighted copy of img added where the first
         three channels of acc record the weighted sum of the pixel colors
         and the fourth channel of acc records a sum of the weights
    """
    # Get warped image
    minX, minY, maxX, maxY = imageBoundingBox(img, M)
    warped = cv2.warpPerspective(img, M, (acc.shape[1], acc.shape[0]), flags=1)
    for y in range(minY, maxY):
        for x in range(minX, maxX):
            if x - minX < blendWidth:
                weight = (x-minX)/blendWidth
                for color in range(3):
                    acc[y][x][color] += weight * warped[y][x][color]
                acc[y][x][3] += weight
            elif maxX - x < blendWidth:
                weight = (maxX-x)/blendWidth
                for color in range(3):
                    acc[y][x][color] += weight * warped[y][x][color]
                acc[y][x][3] += weight
            else:
                for color in range(3):
                    acc[y][x][color] += warped[y][x][color]
                acc[y][x][3] += 1
    return acc




def is_inbounds(x, y, img):
    return y < img.shape[0] and x < img.shape[1]

def normalizeBlend(acc):
    """
       INPUT:
         acc: input image whose alpha channel (4th channel) contains
         normalizing weight values
       OUTPUT:
         img: image with r,g,b values of acc normalized
    """
    height, width, depth = acc.shape
    final_img = np.zeros((height, width, depth-1)).astype('uint8')
    for i in range(height):
        for j in range(width):
            if acc[i, j, 3] != 0:
                final_img[i, j] = (acc[i, j, 0:3] / acc[i, j, 3]).astype('uint8')
    return final_img


def getAccSize(ipv):
    """
       This function takes a list of ImageInfo objects consisting of images and
       corresponding transforms and Returns useful information about the accumulated
       image.

       INPUT:
         ipv: list of ImageInfo objects consisting of image (ImageInfo.img) and transform(image (ImageInfo.position))
       OUTPUT:
         accWidth: Width of accumulator image(minimum width such that all tranformed images lie within acc)
         accWidth: Height of accumulator image(minimum height such that all tranformed images lie within acc)

         channels: Number of channels in the accumulator image
         width: Width of each image(assumption: all input images have same width)
         translation: transformation matrix so that top-left corner of accumulator image is origin
    """

    # Compute bounding box for the mosaic
    minX = np.Inf
    minY = np.Inf
    maxX = 0
    maxY = 0
    channels = -1
    width = -1  # Assumes all images are the same width
    M = np.identity(3)
    for i in ipv:
        M = i.position
        img = i.img
        _, w, c = img.shape
        if channels == -1:
            channels = c
            width = w

        height, width, _ = img.shape
        pts_in = np.array([
            [0, 0, 1],
            [0, width - 1, 1],
            [height - 1, 0, 1],
            [height - 1, width - 1, 1]
        ])

        # Calculate transforms
        pts_out = np.dot(M, pts_in.T)
        minX = np.min(np.append(pts_out[0], minX))
        maxX = np.max(np.append(pts_out[0], maxX))
        minY = np.min(np.append(pts_out[1], minY))
        maxY = np.max(np.append(pts_out[1], maxY))

    # Create an accumulator image
    accWidth = int(math.ceil(maxX) - math.floor(minX))
    accHeight = int(math.ceil(maxY) - math.floor(minY))
    print('accWidth, accHeight:', (accWidth, accHeight))
    translation = np.array([[1, 0, -minX], [0, 1, -minY], [0, 0, 1]])

    return accWidth, accHeight, channels, width, translation


def pasteImages(ipv, translation, blendWidth, accWidth, accHeight, channels):
    acc = np.zeros((accHeight, accWidth, channels + 1))
    # Add in all the images
    M = np.identity(3)
    for count, i in enumerate(ipv):
        M = i.position
        img = i.img

        M_trans = translation.dot(M)
        accumulateBlend(img, acc, M_trans, blendWidth)

    return acc


def getDriftParams(ipv, translation, width):
    # Add in all the images
    M = np.identity(3)
    for count, i in enumerate(ipv):
        if count != 0 and count != (len(ipv) - 1):
            continue

        M = i.position

        M_trans = translation.dot(M)

        p = np.array([0.5 * width, 0, 1])
        p = M_trans.dot(p)

        # First image
        if count == 0:
            x_init, y_init = p[:2] / p[2]
        # Last image
        if count == (len(ipv) - 1):
            x_final, y_final = p[:2] / p[2]

    return x_init, y_init, x_final, y_final


def computeDrift(x_init, y_init, x_final, y_final, width):
    A = np.identity(3)
    drift = (float)(y_final - y_init)
    # We implicitly multiply by -1 if the order of the images is swapped...
    length = (float)(x_final - x_init)
    A[0, 2] = -0.5 * width
    # Negative because positive y points downwards
    A[1, 0] = -drift / length

    return A


def blendImages(ipv, blendWidth, is360=False, A_out=None):
    """
       INPUT:
         ipv: list of input images and their relative positions in the mosaic
         blendWidth: width of the blending function
       OUTPUT:
         croppedImage: final mosaic created by blending all images and
         correcting for any vertical drift
    """
    accWidth, accHeight, channels, width, translation = getAccSize(ipv)
    acc = pasteImages(
        ipv, translation, blendWidth, accWidth, accHeight, channels
    )
    compImage = normalizeBlend(acc)

    # Determine the final image width
    outputWidth = (accWidth - width) if is360 else accWidth
    x_init, y_init, x_final, y_final = getDriftParams(ipv, translation, width)
    # Compute the affine transform
    A = np.identity(3)
    # BEGIN TODO 12
    # fill in appropriate entries in A to trim the left edge and
    # to take out the vertical drift if this is a 360 panorama
    # (i.e. is360 is true)
    # Shift it left by the correct amount
    # Then handle the vertical drift
    # Note: warpPerspective does forward mapping which means A is an affine
    # transform that maps accumulator coordinates to final panorama coordinates

    if(is360):
        A = computeDrift(x_init, y_init, x_final, y_final, width)


    if A_out is not None:
        A_out[:] = A

    # Warp and crop the composite
    croppedImage = cv2.warpPerspective(
        compImage, A, (outputWidth, accHeight), flags=cv2.INTER_LINEAR
    )

    return croppedImage
<|MERGE_RESOLUTION|>--- conflicted
+++ resolved
@@ -28,44 +28,20 @@
          minY: int for the maximum Y value of a corner
     """
     height, width, _ = img.shape
-    #pts_in = np.array([
-    #    [0, 0, 1],
-    #    [0, width-1, 1],
-    #    [height-1, 0, 1],
-    #    [height-1, width-1, 1]
-    #])
-
+    pts_in = np.array([
+        [0, 0, 1],
+        [0, width-1, 1],
+        [height-1, 0, 1],
+        [height-1, width-1, 1]
+    ])
     # Calculate transforms
-    pts_out = []
-    for i in range(height):
-        for j in range(width):
-            out = np.dot(M, img[i][j])
-            out /= out[-1] # divide by z
-            pts_out.append([out[0], out[1]])
-<<<<<<< HEAD
-    pts_out = np.array(pts_out)
-    print(pts_out.shape)
-
-    # Calculate transforms
-    minX = pts_out[0][np.argmin(pts_out[0])]
-    maxX = pts_out[0][np.argmax(pts_out[0])]
-    minY = pts_out[1][np.argmin(pts_out[1])]
-    maxY = pts_out[1][np.argmax(pts_out[1])]
-    print(int(minX), int(minY), int(maxX), int(maxY))
-=======
-    pts_out = np.array(pts_out).T
-
-    # Calculate transforms
+    pts_out = np.dot(M, pts_in.T)
+    pts_out[0] = (pts_out[0]/pts_out[2])
+    pts_out[1] = (pts_out[1]/pts_out[2])
     minX = np.min(pts_out[0])
     maxX = np.max(pts_out[0])
     minY = np.min(pts_out[1])
     maxY = np.max(pts_out[1])
-    print('minX = ' + str(int(minX)))
-    print('maxX = ' + str(int(maxX)))
-    print('minY = ' + str(int(minY)))
-    print('maxY = ' + str(int(maxY)))
-    import pdb; pdb.set_trace()
->>>>>>> 3e8a42ef
     return int(minX), int(minY), int(maxX), int(maxY)
 
 
@@ -83,9 +59,13 @@
     """
     # Get warped image
     minX, minY, maxX, maxY = imageBoundingBox(img, M)
+    print(minX, minY, maxX, maxY)
     warped = cv2.warpPerspective(img, M, (acc.shape[1], acc.shape[0]), flags=1)
     for y in range(minY, maxY):
         for x in range(minX, maxX):
+            #Check if y and x are in bounds, if not continue
+            if not is_inbounds(x, y, acc):
+                continue
             if x - minX < blendWidth:
                 weight = (x-minX)/blendWidth
                 for color in range(3):
@@ -106,7 +86,7 @@
 
 
 def is_inbounds(x, y, img):
-    return y < img.shape[0] and x < img.shape[1]
+    return y < img.shape[0] and x < img.shape[1] and x>=0 and y>=0
 
 def normalizeBlend(acc):
     """
@@ -252,7 +232,7 @@
     x_init, y_init, x_final, y_final = getDriftParams(ipv, translation, width)
     # Compute the affine transform
     A = np.identity(3)
-    # BEGIN TODO 12
+    # BEGIN 12
     # fill in appropriate entries in A to trim the left edge and
     # to take out the vertical drift if this is a 360 panorama
     # (i.e. is360 is true)
